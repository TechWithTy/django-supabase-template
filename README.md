--- conflicted
+++ resolved
@@ -203,280 +203,6 @@
 3. **Follow the Remaining Setup Steps**:
    After running the script, follow the remaining setup steps in the README to configure your project.
 
-## Credit-Based System
-
-This template includes a comprehensive credit-based system for controlling access to API endpoints, allowing you to monetize your API or control resource usage.
-
-### Features
-
-- 💰 **Credit-Based Access Control**: Restrict API endpoints based on user credit balance
-- 🔐 **Admin Overrides**: Allow administrators to override credit requirements
-- 📊 **Transaction Tracking**: Record all credit transactions for auditing
-- 🔄 **Flexible Implementation**: Multiple ways to implement credit requirements
-
-### Implementation Options
-
-1. **Credit Decorator**
-
-   - Use the `@with_credits(credit_amount=5)` decorator on any API view
-   - Automatically handles credit verification and deduction
-   - Located in `backend/apps/users/views/creditable_views/credit_script_view.py`
-
-   ```python
-   @api_view(["POST"])
-   @permission_classes([IsAuthenticated])
-   @with_credits(credit_amount=10)
-   def process_data(request):
-       # Expensive data processing logic
-       return Response({"status": "success"})
-   ```
-
-2. **Credit Utility Function**
-
-   - Non-intrusive way to add credit requirements to existing views
-   - Wrap any function with credit-based access control
-   - Located in `backend/apps/users/views/creditable_views/utility_view.py`
-
-   ```python
-   def generate_report(request):
-       def report_generator(req):
-           # Report generation logic
-           return Response({"report": "generated"})
-
-       return call_function_with_credits(report_generator, request, credit_amount=20)
-   ```
-
-3. **Script Execution View**
-   - Dedicated view for running scripts with credit requirements
-   - Configurable credit cost and admin override
-   - Located in `backend/apps/users/views/creditable_views/main_view.py`
-
-See the detailed documentation in `_docs/supabase/supabase_views_credit_functions.md` for more information.
-
-## Celery Implementation
-
-The template includes a robust Celery setup for handling asynchronous and scheduled tasks.
-
-### Features
-
-- 📋 **Task Queuing**: Process background tasks asynchronously
-- ⏱️ **Scheduled Tasks**: Run periodic tasks using Celery Beat
-- 🔄 **Task Management**: Monitor and manage tasks using Flower
-- 🗄️ **Result Storage**: Store and retrieve task results
-
-### Architecture
-
-- **Redis Broker**: Used for message queuing between Django and Celery workers
-- **Celery Workers**: Process tasks from the queue
-- **Celery Beat**: Schedule periodic tasks
-- **Flower**: Web interface for monitoring Celery tasks
-
-### Usage
-
-1. **Define Tasks**
-
-   ```python
-   # In your_app/tasks.py
-   from celery import shared_task
-
-   @shared_task
-   def process_data(data):
-       # Process data asynchronously
-       result = do_heavy_processing(data)
-       return result
-   ```
-
-2. **Call Tasks**
-
-   ```python
-   # In your view
-   from your_app.tasks import process_data
-
-   def api_endpoint(request):
-       data = request.data
-
-       # Call the task asynchronously
-       task = process_data.delay(data)
-
-       return Response({"task_id": task.id})
-   ```
-
-3. **Schedule Tasks**
-
-   ```python
-   # In settings.py
-   from celery.schedules import crontab
-
-   CELERY_BEAT_SCHEDULE = {
-       'cleanup-expired-credit-holds': {
-           'task': 'apps.credits.tasks.cleanup_expired_credit_holds',
-           'schedule': crontab(minute='0', hour='*/3'),  # Run every 3 hours
-       },
-   }
-   ```
-
-See the detailed documentation in `_docs/celery/celery_setup.md` for more information.
-
-## Stripe Integration
-
-This template includes a complete Stripe integration for managing subscriptions, processing payments, and handling webhooks.
-
-### Features
-
-- 💳 **Subscription Management**: Create and manage subscription plans
-- 🔄 **Webhooks**: Process Stripe events for subscription lifecycle
-- 🧾 **Customer Portal**: Allow users to manage their billing and subscriptions
-- 💰 **Credit Allocation**: Automatically assign credits based on subscription tiers
-- 🧪 **Test Mode Support**: Full test environment support for development
-
-### Setup
-
-1. **Configure Stripe Environment Variables**:
-
-```
-# Stripe API Keys - Production
-STRIPE_SECRET_KEY=sk_live_xxx
-STRIPE_PUBLISHABLE_KEY=pk_live_xxx
-STRIPE_WEBHOOK_SECRET=whsec_xxx
-
-# Stripe API Keys - Test Mode
-STRIPE_SECRET_KEY_TEST=sk_test_xxx
-STRIPE_PUBLISHABLE_KEY_TEST=pk_test_xxx
-STRIPE_WEBHOOK_SECRET_TEST=whsec_test_xxx
-
-# URLs for Redirect
-STRIPE_SUCCESS_URL=http://localhost:3000/success
-STRIPE_CANCEL_URL=http://localhost:3000/cancel
-STRIPE_PORTAL_RETURN_URL=http://localhost:3000/account
-```
-
-2. **Configure Customer Portal Settings**:
-
-   - In your Stripe Dashboard, go to [Customer Portal Settings](https://dashboard.stripe.com/test/settings/billing/portal)
-   - Configure the branding, features, and products available in the portal
-   - Save the settings to enable portal creation
-
-3. **Create Subscription Plans**:
-
-```python
-from apps.stripe_home.models import StripePlan
-
-# Create a monthly subscription plan
-StripePlan.objects.create(
-    name="Basic Plan",
-    description="Basic subscription with 100 monthly credits",
-    amount=1000,  # $10.00
-    currency="usd",
-    interval="month",
-    initial_credits=100,
-    monthly_credits=50  # Credits provided each billing cycle
-)
-```
-
-4. **Access the API Endpoints**:
-   - `/api/stripe/checkout/` - Create checkout sessions
-   - `/api/stripe/webhook/` - Receive webhook events
-   - `/api/stripe/customer-portal/` - Create customer portal sessions
-   - `/api/stripe/subscription/` - Retrieve user subscription details
-   - `/api/stripe/credits/` - View current credit balance
-
-### Optimal Customer Flow
-
-1. **Checkout Process**:
-
-   - Customer selects a subscription plan
-   - Application calls the checkout endpoint with the plan ID
-   - Customer is redirected to Stripe Checkout
-   - After successful payment, customer returns to success URL
-   - Webhook processes the subscription creation
-
-2. **Subscription Management**:
-
-   - Customer accesses their account dashboard
-   - Application provides a "Manage Subscription" button
-   - Button calls the customer portal endpoint
-   - Customer is redirected to Stripe Customer Portal
-   - Changes made in the portal trigger webhooks for updates
-   - Customers can manage payment methods.
-
-3. **Credits Management**:
-   - Credits are allocated based on subscription tier
-   - Initial credits are provided at signup
-   - Monthly credits are added each billing cycle
-   - Customers can view their credit balance and history
-
-### Dynamic Product/Subscription Checkout
-
-The `CheckoutSessionView` supports dynamic product and subscription creation:
-
-```python
-# Example frontend call
-fetch('/api/stripe/checkout/', {
-  method: 'POST',
-  headers: { 'Content-Type': 'application/json' },
-  body: JSON.stringify({
-    plan_id: 'price_xxx',
-    success_url: 'https://yourdomain.com/success?session_id={CHECKOUT_SESSION_ID}',
-    cancel_url: 'https://yourdomain.com/cancel'
-  })
-})
-.then(res => res.json())
-.then(data => {
-  // Redirect to checkout session URL
-  window.location.href = data.checkout_url;
-});
-```
-
-### Testing
-
-The template includes comprehensive test cases for the Stripe integration:
-
-```bash
-# Run all Stripe tests
-python manage.py test apps.stripe_home.tests
-
-# Run specific integration tests
-<<<<<<< HEAD
-python -m pytest apps.stripe_home/tests/test_integration.py -v
-=======
-python -m pytest apps/stripe_home/tests/test_integration.py -v
->>>>>>> c79179f0
-```
-
-Test mode is automatically enabled in the test environment by checking `settings.TESTING`. When this is `True`, the integration will use the test API keys.
-
-### Webhooks
-
-To test webhooks locally, you can use the Stripe CLI:
-
-```bash
-stripe listen --forward-to http://localhost:8000/api/stripe/webhook/
-```
-
-The webhook handler supports the following events:
-
-- `customer.subscription.created`
-- `customer.subscription.updated`
-- `customer.subscription.deleted`
-- `invoice.payment_succeeded`
-- `checkout.session.completed`
-
-### Metadata for Credits
-
-Stripe products and plans can include metadata for credits allocation:
-
-```python
-# Adding metadata to a Stripe product
-stripe.Product.create(
-  name="Premium Plan",
-  metadata={
-    "initial_credits": "500",  # Credits allocated on signup
-    "monthly_credits": "100"   # Credits allocated each billing cycle
-  }
-)
-```
-
-The webhook handler reads this metadata and allocates credits accordingly when processing subscription events.
 
 ## Authentication Flow
 
